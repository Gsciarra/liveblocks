--- conflicted
+++ resolved
@@ -1,4 +1,3 @@
-<<<<<<< HEAD
 # v0.18.0 (not released yet)
 
 ### Breaking changes
@@ -17,7 +16,7 @@
 - `useStorage()` now returns `root` directory, no longer wrapped in `[root]`
 
 ---
-=======
+
 # v0.17.11
 
 General:
@@ -27,7 +26,8 @@
 In **@liveblocks/react**:
 
 - Deprecate an undocumented API
->>>>>>> 528ff8d3
+
+---
 
 # v0.17.9
 
