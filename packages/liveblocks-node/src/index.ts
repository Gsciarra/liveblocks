import fetch from "node-fetch";

type AuthorizeOptions = {
  /**
   * The secret api provided at https://liveblocks.io/dashboard/apikeys
   */
  secret: string;
  /**
   * The room provided in the authorization request body
   */
  room: string;
  /**
   * The id of the user that try to connect. It should be used to get information about the connected users in the room (name, avatar, etc).
   */
  userId?: string;
  /**
   * The info associated to the user. Can be used to store the name or the profile picture to implement avatar for example. Can't exceed 1KB when serialized as JSON
   */
  userInfo?: unknown; // must be Json
};

type AllAuthorizeOptions = AuthorizeOptions & {
  liveblocksAuthorizeEndpoint?: string;
};

type AuthorizeResponse = {
  status: number;
  body: string;
  error?: Error;
};

<<<<<<< HEAD
const unknownSecretKeyError = new Error(
  'We expect a secret key ("sk_") here, but we found an unknown key instead. Hint: You can find your secret key at https://liveblocks.io/dashboard/apikeys. For more information: https://liveblocks.io/docs/api-reference/liveblocks-node#authorize'
);

=======
/**
 * @example
 * export default async function auth(req, res) {
 *
 * // Implement your own security here.
 *
 * const room = req.body.room;
 * const response = await authorize({
 *   room,
 *   secret,
 *   userId: "123", // Optional
 *   userInfo: {    // Optional
 *     name: "Ada Lovelace"
 *   }
 * });
 * return res.status(response.status).end(response.body);
 * }
 */
>>>>>>> 0f793b68
export async function authorize(
  options: AuthorizeOptions
): Promise<AuthorizeResponse> {
  const { room, userId, userInfo, secret } = options;

  if (!(typeof secret === "string" && secret.length > 0)) {
    return unauthorized(unknownSecretKeyError);
  }

  if (secret.startsWith("pk_")) {
    return unauthorized(
      new Error(
        'We expect a secret key ("sk_") here, but we found a public key ("pk_") instead. Hint: You can find your secret key at https://liveblocks.io/dashboard/apikeys. For more information: https://liveblocks.io/docs/api-reference/liveblocks-node#authorize'
      )
    );
  }

  if (!secret.startsWith("sk_")) {
    return unauthorized(unknownSecretKeyError);
  }

  try {
    const { room, secret, userId, userInfo } = options;

    if (!(typeof room === "string" && room.length > 0)) {
      throw new Error(
        "Invalid room. Please provide a non-empty string as the room. For more information: https://liveblocks.io/docs/api-reference/liveblocks-node#authorize"
      );
    }

    const result = await fetch(
      (options as AllAuthorizeOptions).liveblocksAuthorizeEndpoint ||
        "https://liveblocks.io/api/authorize",
      {
        method: "POST",
        headers: {
          Authorization: `Bearer: ${secret}`,
          "Content-Type": "application/json",
        },
        body: JSON.stringify({
          room,
          userId,
          userInfo,
        }),
      }
    );

    if (!result.ok) {
      return {
        status: 403,
        body: await result.text(),
      };
    }

    return {
      status: 200,
      body: await result.text(),
    };
  } catch (error) {
    return unauthorized(error);
  }
}

function unauthorized(error?: Error) {
  return {
    status: 403,
    body: 'Call to "https://liveblocks.io/api/authorize" failed. See "error" for more information.',
    error:
      error ||
      new Error(
        "Unknown error. For more information: https://liveblocks.io/docs/api-reference/liveblocks-node#authorize"
      ),
  };
}<|MERGE_RESOLUTION|>--- conflicted
+++ resolved
@@ -29,12 +29,10 @@
   error?: Error;
 };
 
-<<<<<<< HEAD
 const unknownSecretKeyError = new Error(
   'We expect a secret key ("sk_") here, but we found an unknown key instead. Hint: You can find your secret key at https://liveblocks.io/dashboard/apikeys. For more information: https://liveblocks.io/docs/api-reference/liveblocks-node#authorize'
 );
 
-=======
 /**
  * @example
  * export default async function auth(req, res) {
@@ -53,7 +51,6 @@
  * return res.status(response.status).end(response.body);
  * }
  */
->>>>>>> 0f793b68
 export async function authorize(
   options: AuthorizeOptions
 ): Promise<AuthorizeResponse> {
@@ -76,8 +73,6 @@
   }
 
   try {
-    const { room, secret, userId, userInfo } = options;
-
     if (!(typeof room === "string" && room.length > 0)) {
       throw new Error(
         "Invalid room. Please provide a non-empty string as the room. For more information: https://liveblocks.io/docs/api-reference/liveblocks-node#authorize"
