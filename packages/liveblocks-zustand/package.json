--- conflicted
+++ resolved
@@ -1,10 +1,6 @@
 {
   "name": "@liveblocks/zustand",
-<<<<<<< HEAD
-  "version": "1.0.12-yjs3",
-=======
   "version": "1.1.0",
->>>>>>> 1357e8fd
   "description": "A middleware to integrate Liveblocks into Zustand stores. Liveblocks is the all-in-one toolkit to build collaborative products like Figma, Notion, and more.",
   "license": "Apache-2.0",
   "main": "./dist/index.js",
@@ -23,13 +19,8 @@
     "test:watch": "jest --silent --verbose --color=always --watch"
   },
   "dependencies": {
-<<<<<<< HEAD
-    "@liveblocks/client": "1.0.12-yjs3",
-    "@liveblocks/core": "1.0.12-yjs3"
-=======
     "@liveblocks/client": "1.1.0",
     "@liveblocks/core": "1.1.0"
->>>>>>> 1357e8fd
   },
   "peerDependencies": {
     "zustand": "^4.1.3"
