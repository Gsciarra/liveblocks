import "regenerator-runtime/runtime";

import { LiveList } from "@liveblocks/client";
import { objectToJson, prepareTest, wait } from "./utils";
import isEqual from "lodash/isEqual";

describe("LiveList confict resolution", () => {
  test("push / push", async () => {
    const { root1, root2, assert, assertEach, socketUtils, run } =
      await prepareTest<{
        list: LiveList<string>;
      }>({
        list: new LiveList(),
      });

    await run(async () => {
      await assert({ list: [] });

      socketUtils.pauseAllSockets();

      root1.get("list").push("A"); // Client 1 pushes "A"
      root2.get("list").push("B"); // Client 2 pushes "B"

      await socketUtils.sendMessagesClient1(); // Client 1 push "A" sent to server

      await assertEach({ list: ["A"] }, { list: ["A", "B"] });

      await socketUtils.sendMessagesClient2(); // Client 2 push "B" sent to server

      await assert({ list: ["A", "B"] });
    });
  });

  test("move / set", async () => {
    const { root1, root2, assert, assertEach, socketUtils, run } =
      await prepareTest<{
        list: LiveList<string>;
      }>({
        list: new LiveList(["A", "B"]),
      });

    await run(async () => {
      await assert({ list: ["A", "B"] });

      socketUtils.pauseAllSockets();

      root1.get("list").move(0, 1); //  Client1 moves "A" after "B"
      root2.get("list").set(0, "C"); // Client2 replaces "A" by "C"

      await socketUtils.sendMessagesClient1();

      await assertEach({ list: ["B", "A"] }, { list: ["C", "B"] });

      await socketUtils.sendMessagesClient2();

      await assert({ list: ["C", "B"] });
    });
  });

  test("move / delete", async () => {
    const { root1, root2, assert, assertEach, socketUtils, run } =
      await prepareTest<{
        list: LiveList<string>;
      }>({
        list: new LiveList(["A", "B"]),
      });

    await run(async () => {
      await assert({ list: ["A", "B"] });

      socketUtils.pauseAllSockets();

      root1.get("list").move(0, 1); //  Client1 moves "A" after "B"
      root2.get("list").delete(0); // Client2 deletes "A"

      await socketUtils.sendMessagesClient1();

      await assertEach({ list: ["B", "A"] }, { list: ["B"] });

      await socketUtils.sendMessagesClient2();

      await assert({ list: ["B"] });
    });
  });

  test("move / insert", async () => {
    const { root1, root2, assert, assertEach, socketUtils, run } =
      await prepareTest<{
        list: LiveList<string>;
      }>({
        list: new LiveList(["A", "B"]),
      });

    await run(async () => {
      await assert({ list: ["A", "B"] });

      socketUtils.pauseAllSockets();

      root1.get("list").move(0, 1); //     Client1 moves "A" after "B"
      root2.get("list").insert("C", 0); // Client2 insert "C" at index 0

      await socketUtils.sendMessagesClient1();

      await assertEach({ list: ["B", "A"] }, { list: ["C", "B", "A"] });

      await socketUtils.sendMessagesClient2();

      await assert({ list: ["C", "B", "A"] });
    });
  });

  test("move / move", async () => {
    const { root1, root2, assert, assertEach, socketUtils, run } =
      await prepareTest<{
        list: LiveList<string>;
      }>({
        list: new LiveList(["A", "B"]),
      });

    await run(async () => {
      await assert({ list: ["A", "B"] });

      socketUtils.pauseAllSockets();

      root1.get("list").move(0, 1); //  Client1 moves "A" after "B"
      root2.get("list").move(0, 1); //  Client2 moves "A" after "B"

      await socketUtils.sendMessagesClient1();

      await assertEach({ list: ["B", "A"] }, { list: ["B", "A"] });

      await socketUtils.sendMessagesClient2();

      await assert({ list: ["B", "A"] });
    });
  });

  test("set / delete", async () => {
    const { root1, root2, assert, assertEach, socketUtils, run } =
      await prepareTest<{
        list: LiveList<string>;
      }>({
        list: new LiveList(["A", "B"]),
      });

    await run(async () => {
      await assert({ list: ["A", "B"] });

      socketUtils.pauseAllSockets();

      root1.get("list").set(0, "C"); //  Client1 sets "A" to "C"
      root2.get("list").delete(0); //    Client2 deletes "A"

      await socketUtils.sendMessagesClient1();

      await assertEach({ list: ["C", "B"] }, { list: ["C", "B"] });

      await socketUtils.sendMessagesClient2();

      await assert({ list: ["C", "B"] });
    });
  });

  test("set / insert", async () => {
    const { root1, root2, assert, assertEach, socketUtils, run } =
      await prepareTest<{
        list: LiveList<string>;
      }>({
        list: new LiveList(["A", "B"]),
      });

    await run(async () => {
      await assert({ list: ["A", "B"] });

      socketUtils.pauseAllSockets();

      root1.get("list").set(0, "C"); //     Client1 sets "A" to "C"
      root2.get("list").insert("D", 0); //  Client2 inserts "D" at index 0

      await socketUtils.sendMessagesClient1();

      await assertEach({ list: ["C", "B"] }, { list: ["D", "C", "B"] });

      await socketUtils.sendMessagesClient2();

      await assert({ list: ["D", "C", "B"] });
    });
  });

  describe("2 HOUSES GAME", () => {
    test("set / set", async () => {
      const {
        root1,
        root2,
        assert,
        assertEach,
        assertConsistancy,
        socketUtils,
        run,
      } = await prepareTest<{
        list: LiveList<string>;
      }>({
        list: new LiveList(["A", "B"]),
      });

      await run(async () => {
        await assert({ list: ["A", "B"] });

        socketUtils.pauseAllSockets();

        root1.get("list").set(0, "C"); //  Client1 sets "A" to "C"
        root2.get("list").set(0, "D"); //  Client2 sets "A" to "D"

        await socketUtils.sendMessagesClient1();

        await assertEach({ list: ["C", "B"] }, { list: ["C", "B"] }); // C(0.1) B(0.2)

        await socketUtils.sendMessagesClient2();

        // await assertConsistancy();
        await assert({ list: ["D", "B"] });
        // Client 2: B
      });
    });

    test("set + move / set", async () => {
      const {
        root1,
        root2,
        assert,
        assertEach,
        assertConsistancy,
        socketUtils,
        run,
      } = await prepareTest<{
        list: LiveList<string>;
      }>({
        list: new LiveList(["A", "B"]),
      });

      await run(async () => {
        await assert({ list: ["A", "B"] });

        socketUtils.pauseAllSockets();

        root1.get("list").set(0, "C"); //  Client1 sets "A" to "C"
        root1.get("list").move(0, 1); //  Client1 moves "C" after "B"
        root2.get("list").set(0, "D"); //  Client2 sets "A" to "D"

        await socketUtils.sendMessagesClient1();

        // await assertEach({ list: ["B", "C"] }, { list: ["B", "C"] });

        await socketUtils.sendMessagesClient2();

        await assertConsistancy();
        // await assert({ list: ["D", "B", "C"] });
      });
    });

    test("set / set + move", async () => {
      const {
        root1,
        root2,
        assert,
        assertEach,
        assertConsistancy,
        socketUtils,
        run,
      } = await prepareTest<{
        list: LiveList<string>;
      }>({
        list: new LiveList(["A", "B"]),
      });

      await run(async () => {
        await assert({ list: ["A", "B"] });

        socketUtils.pauseAllSockets();

        root1.get("list").set(0, "C");
        root2.get("list").set(0, "D");
        root2.get("list").move(0, 1);

        await socketUtils.sendMessagesClient1();

        // await assertEach({ list: ["B", "C"] }, { list: ["B", "C"] });

        await socketUtils.sendMessagesClient2();

        await assertConsistancy();
        // await assert({ list: ["D", "B", "C"] });
      });
    });

    test("push + set / push + set", async () => {
      const {
        root1,
        root2,
        assert,
        assertEach,
        assertConsistancy,
        socketUtils,
        run,
      } = await prepareTest<{
        list: LiveList<string>;
      }>({
        list: new LiveList([]),
      });

      await run(async () => {
        await assert({ list: [] });

        socketUtils.pauseAllSockets();

        root1.get("list").push("A");
        root1.get("list").set(0, "B");

        root2.get("list").push("C");
        root2.get("list").set(0, "D");

        console.log("INITIAL");

        // await assertEach({ list: ["B"] }, { list: ["D"] });

        console.log("INTERMEDIATE");

        await socketUtils.sendMessagesClient1();

        // await assertEach({ list: ["B"] }, { list: ["B", "D"] }); // B(0.1) D(0.2)

        console.log("FINISH");

        await socketUtils.sendMessagesClient2();

        // await assertConsistancy();
        await assert({ list: ["D"] });
      });
    });

    test("set / insert + set", async () => {
      const {
        root1,
        root2,
        assert,
        assertEach,
        assertConsistancy,
        socketUtils,
        run,
      } = await prepareTest<{
        list: LiveList<string>;
      }>({
        list: new LiveList(["A"]),
      });

      await run(async () => {
        await assert({ list: ["A"] });

        socketUtils.pauseAllSockets();

        root1.get("list").set(0, "B"); // B(0.1)
        root2.get("list").insert("C", 0);
        root2.get("list").set(0, "D");

        await assertEach({ list: ["B"] }, { list: ["D", "A"] });
        // 1: B(0.1)
        // 2: D(0.05) A(0.1)

        await socketUtils.sendMessagesClient1();

        await assertEach({ list: ["B"] }, { list: ["D", "B"] });

        await socketUtils.sendMessagesClient2();

        // 1: C(0.05) B(0.1) => D(0.05) B(0.1)
        // 2:

        // await assertConsistancy();
        await assert({ list: ["D", "B"] });
      });
    });
  });

  test("set / delete + push", async () => {
    const {
      root1,
      root2,
      assert,
      assertEach,
      assertConsistancy,
      socketUtils,
      run,
    } = await prepareTest<{
      list: LiveList<string>;
    }>({
      list: new LiveList(["A", "B"]),
    });

    await run(async () => {
      await assert({ list: ["A", "B"] });

      socketUtils.pauseAllSockets();

      root1.get("list").set(1, "D");

      root2.get("list").delete(1);
      root2.get("list").push("C");

      await assertEach({ list: ["A", "D"] }, { list: ["A", "C"] });

      await socketUtils.sendMessagesClient1();

      // 1: A, D
      // 2: A, D

      await assertEach({ list: ["A", "D"] }, { list: ["A", "D"] });

      await socketUtils.sendMessagesClient2();

      // 1: A, D, C
      // 2: A, D, C

      // await assertConsistancy();
      await assert({ list: ["A", "D", "C"] }); // 1: A, D, C
    });
  });

  test("delete + push / set", async () => {
    const {
      root1,
      root2,
      assert,
      assertEach,
      assertConsistancy,
      socketUtils,
      run,
    } = await prepareTest<{
      list: LiveList<string>;
    }>({
      list: new LiveList(["A", "B"]),
    });

    await run(async () => {
      await assert({ list: ["A", "B"] });

      socketUtils.pauseAllSockets();

      root1.get("list").delete(1);
      root1.get("list").push("C");

      root2.get("list").set(1, "D");

      await assertEach({ list: ["A", "C"] }, { list: ["A", "D"] });

      await socketUtils.sendMessagesClient1();

      await assertEach({ list: ["A", "C"] }, { list: ["A", "C", "D"] });

      await socketUtils.sendMessagesClient2();

      // await assertConsistancy();
      await assert({ list: ["A", "D"] });
    });
  });

  test("set / delete + move", async () => {
    const {
      root1,
      root2,
      assert,
      assertEach,
      assertConsistancy,
      socketUtils,
      run,
    } = await prepareTest<{
      list: LiveList<string>;
    }>({
      list: new LiveList(["A", "B", "C"]),
    });

    await run(async () => {
      await assert({ list: ["A", "B", "C"] });

      socketUtils.pauseAllSockets();

      root1.get("list").set(0, "D");

      root2.get("list").delete(0);
      root2.get("list").move(1, 0);

      await assertEach({ list: ["D", "B", "C"] }, { list: ["C", "B"] });

      await socketUtils.sendMessagesClient1();

      await assertEach({ list: ["D", "B", "C"] }, { list: ["D", "B"] });

      await socketUtils.sendMessagesClient2();

      // await assertConsistancy();
      await assert({ list: ["D", "B", "C"] }); // 2 missing C
    });
  });

  test("insert / move", async () => {});

  test("insert / delete", async () => {
    const { root1, root2, assert, assertEach, socketUtils, run } =
      await prepareTest<{
        list: LiveList<string>;
      }>({
        list: new LiveList([]),
      });

    await run(async () => {
      await assert({ list: [] });

      socketUtils.pauseAllSockets();

      root1.get("list").insert("A", 0);
      root1.get("list").delete(0);

      await socketUtils.sendMessagesClient1();

      await assertEach({ list: [] }, { list: [] });

      await socketUtils.sendMessagesClient2();

      await assert({ list: [] });
    });
  });

  test("insert / set", async () => {
    const { root1, root2, assert, assertEach, socketUtils, run } =
      await prepareTest<{
        list: LiveList<string>;
      }>({
        list: new LiveList(["A", "B"]),
      });

    await run(async () => {
      await assert({ list: ["A", "B"] });

      socketUtils.pauseAllSockets();

      root1.get("list").insert("C", 0); // Client1 inserts "C" at index 0
      root2.get("list").set(0, "D"); //    Client2 sets "A" to "D"

      await socketUtils.sendMessagesClient1();

      await assertEach({ list: ["C", "A", "B"] }, { list: ["C", "D", "B"] });

      await socketUtils.sendMessagesClient2();

      await assert({ list: ["C", "D", "B"] });
    });
  });

  test("insert / insert", async () => {});

  test("delete / move", async () => {});

  test("delete / insert", async () => {});

  test("delete / set", async () => {
    const { root1, root2, assert, assertEach, socketUtils, run } =
      await prepareTest<{
        list: LiveList<string>;
      }>({
        list: new LiveList(["A", "B"]),
      });

    await run(async () => {
      await assert({ list: ["A", "B"] });

      socketUtils.pauseAllSockets();

      root1.get("list").delete(0); //   Client1 deletes "A"
      root2.get("list").set(0, "C"); // Client2 sets "A" to "C"

      await socketUtils.sendMessagesClient1();

      await assertEach({ list: ["B"] }, { list: ["C", "B"] });

      await socketUtils.sendMessagesClient2();

      await assert({ list: ["C", "B"] });
    });
  });

  test("delete / delete", async () => {});

  test("set + move / move + move", async () => {
    const { root1, root2, assert, assertEach, socketUtils, run } =
      await prepareTest<{
        list: LiveList<string>;
      }>({
        list: new LiveList(["A", "B"]),
      });

    await run(async () => {
      await assert({ list: ["A", "B"] });

      socketUtils.pauseAllSockets();

      root1.get("list").set(0, "C"); //  Client1 sets "A" to "C"
      root1.get("list").move(0, 1); //  Client1 moves "C" after "B"
      root2.get("list").move(0, 1); //  Client2 moves "A" after "B"
      root2.get("list").move(0, 1); //  Client2 moves "B" after "A"

      await socketUtils.sendMessagesClient1();

      await assertEach({ list: ["B", "C"] }, { list: ["C", "B"] }); // A(0.3), B(0.4) => C(0.1),B(0.4) => C(0.3),B(0.4)

      await socketUtils.sendMessagesClient2();

      await assert({ list: ["C", "B"] });
    });
  });

  test("delete + insert / set", async () => {
    const { root1, root2, assert, assertEach, socketUtils, run } =
      await prepareTest<{
        list: LiveList<string>;
      }>({
        list: new LiveList(["A"]),
      });

    await run(async () => {
      await assert({ list: ["A"] });

      socketUtils.pauseAllSockets();

      root1.get("list").delete(0);
      root1.get("list").insert("B", 0);
      root2.get("list").set(0, "C");

      await await socketUtils.sendMessagesClient1();

      await assertEach({ list: ["B"] }, { list: ["B", "C"] });

      await await socketUtils.sendMessagesClient2();

      await assert({ list: ["C"] });
    });
  });

  test("set / delete + insert", async () => {
    const { root1, root2, assert, assertEach, socketUtils, run } =
      await prepareTest<{
        list: LiveList<string>;
      }>({
        list: new LiveList(["A"]),
      });

    await run(async () => {
      await assert({ list: ["A"] });

      socketUtils.pauseAllSockets();

      root1.get("list").set(0, "C");
      root2.get("list").delete(0);
      root2.get("list").insert("B", 0);

      await await socketUtils.sendMessagesClient1();

      // await assertEach({ list: ["C"] }, { list: ["C", "B"] }); // 2: B(0.1) => C(0.1)

      await await socketUtils.sendMessagesClient2();

      await assert({ list: ["C", "B"] });
      // 1: C(0.1) => C(0.1) B(0.2)
      // 2: C
    });
  });

  test("move + move / move + set", async () => {
    const { root1, root2, assert, assertEach, socketUtils, run } =
      await prepareTest<{
        list: LiveList<string>;
      }>({
        list: new LiveList(["A", "B"]),
      });

    await run(async () => {
      await assert({ list: ["A", "B"] });

      socketUtils.pauseAllSockets();

      root1.get("list").move(0, 1); //  Client1 moves "A" after "B"
      root1.get("list").move(0, 1); //  Client1 moves "B" after "A"
      root2.get("list").move(0, 1); //  Client2 moves "A" after "B"
      root2.get("list").set(0, "C"); //  Client2 sets "B" to "C"

      await socketUtils.sendMessagesClient1();

      await assertEach({ list: ["A", "B"] }, { list: ["C", "A"] });

      await socketUtils.sendMessagesClient2();

      await assert({ list: ["C", "A"] });
    });
  });

  test("set + move / move + set", async () => {
    const { root1, root2, assert, assertEach, socketUtils, run } =
      await prepareTest<{
        list: LiveList<string>;
      }>({
        list: new LiveList(["A", "B"]),
      });

    await run(async () => {
      await assert({ list: ["A", "B"] });

      socketUtils.pauseAllSockets();

      root1.get("list").set(0, "C"); //  Client1 moves "A" after "B"
      root1.get("list").move(0, 1); //  Client1 moves "B" after "A"
      root2.get("list").move(0, 1); //  Client2 moves "A" after "B"
      root2.get("list").set(0, "D"); //  Client2 sets "B" to "C"

      await socketUtils.sendMessagesClient1();

      await assertEach({ list: ["A", "B"] }, { list: ["C", "A"] });

      await socketUtils.sendMessagesClient2();

      await assert({ list: ["C", "A"] });
    });
  });

  test.skip("insert + delete / insert", async () => {
    const { root1, root2, assert, assertEach, socketUtils, run } =
      await prepareTest<{
        list: LiveList<string>;
      }>({
        list: new LiveList([]),
      });

    await run(async () => {
      await assert({ list: [] });

      socketUtils.pauseAllSockets();

      root1.get("list").insert("A", 0);
      root1.get("list").delete(0);
      root2.get("list").insert("B", 0);

      await assertEach({ list: [] }, { list: ["B"] });

      await socketUtils.sendMessagesClient1();
      await wait(2000);

      await assertEach({ list: [] }, { list: ["B"] }); // B(0.1) => A(0.1) B(0.2) => B(0.2)

      await socketUtils.sendMessagesClient2();

      await wait(2000);

      await assert({ list: ["B"] }); // Client 1: B(0,1) // Client 2:  B(0.2)

      // root2.get("list").insert("C", 0); // Client 2: C(0.1) B(0.2)

      // await wait(2000);

      // console.log("after 3");

      // await assertEach({ list: ["B", "C"] }, { list: ["C", "B"] });
    });
  });

  test("set + delete / move + insert", async () => {
    const { root1, root2, assert, assertEach, socketUtils, run } =
      await prepareTest<{
        list: LiveList<string>;
      }>({
        list: new LiveList(["A", "B"]),
      });

    await run(async () => {
      await assert({ list: ["A", "B"] });

      socketUtils.pauseAllSockets();

      root1.get("list").set(0, "C");
      root1.get("list").delete(0);
      root2.get("list").move(0, 1);
      root2.get("list").insert("D", 0);

      await assertEach({ list: ["B"] }, { list: ["D", "B", "A"] });

      await socketUtils.sendMessagesClient1();

      await assertEach({ list: ["B"] }, { list: ["B"] }); // D(0.1), B(0.2), A(0.3) => D,B =>  C(0.1), D(0.15), B(0.2) => D(0.15), B(0.2)

      await socketUtils.sendMessagesClient2();

      await wait(2000);

      await assert({ list: ["D", "B"] });
    });
  });

  test("push + delete / push", async () => {
    const { root1, root2, assert, assertEach, socketUtils, run } =
      await prepareTest<{
        list: LiveList<string>;
      }>({
        list: new LiveList([]),
      });

    await run(async () => {
      await assert({ list: [] });

      await wait(2000);

      socketUtils.pauseAllSockets();

      root1.get("list").push("A");
      root1.get("list").delete(0);

      root2.get("list").push("B");

      await assertEach({ list: [] }, { list: ["B"] });

      await socketUtils.sendMessagesClient1();

      await wait(2000);

      await assertEach({ list: [] }, { list: ["B"] }); // B(0.2)

      await socketUtils.sendMessagesClient2();
      await wait(2000);

      await assert({ list: ["B"] });

      // B positions are not the same on both clients
    });
  });

  // describe("all combinations 2 operations each", () => {
  //   const client1FirstActions = [
  //     { type: "set", index: 0, value: "C1S" },
  //     { type: "move", index: 0, target: 1 },
  //     { type: "insert", index: 0, value: "C1I" },
  //   ];
  //   const client1SecondActions = [
  //     { type: "set", index: 0, value: "C1S2" },
  //     { type: "delete", index: 0 },
  //     { type: "move", index: 0, target: 1 },
  //     { type: "insert", index: 0, value: "C1I2" },
  //     { type: "none" },
  //   ];
  //   const client2FirstActions = [
  //     { type: "set", index: 0, value: "C2S" },
  //     { type: "move", index: 0, target: 1 },
  //     { type: "insert", index: 0, value: "C2I" },
  //   ];
  //   const client2SecondActions = [
  //     { type: "set", index: 0, value: "C2S2" },
  //     { type: "delete", index: 0 },
  //     { type: "move", index: 0, target: 1 },
  //     { type: "insert", index: 0, value: "C2I2" },
  //     { type: "none" },
  //   ];

  //   for (const client1FirstAction of client1FirstActions) {
  //     for (const client1SecondAction of client1SecondActions) {
  //       for (const client2FirstAction of client2FirstActions) {
  //         for (const client2SecondAction of client2SecondActions) {
  //           const name = `${client1FirstAction.type},${client1SecondAction.type} / ${client2FirstAction.type},${client2SecondAction.type}`;
  //           it(
  //             "Test: " + name,
  //             async () => {
  //               console.log(name);

  //               const { root1, root2, assert, socketUtils, run } =
  //                 await prepareTest<{
  //                   list: LiveList<string>;
  //                 }>({
  //                   list: new LiveList(["A", "B"]),
  //                 });

  //               await run(async () => {
  //                 await assert({ list: ["A", "B"] });

  //                 socketUtils.pauseAllSockets();

  //                 const rootActionList = [
  //                   { action: client1FirstAction, root: root1 },
  //                   { action: client1SecondAction, root: root1 },
  //                   { action: client2FirstAction, root: root2 },
  //                   { action: client2SecondAction, root: root2 },
  //                 ];

  //                 for (const { root, action } of rootActionList) {
  //                   switch (action.type) {
  //                     case "set":
  //                       root.get("list").set(action.index!, action.value!);
  //                       break;
  //                     case "delete":
  //                       root.get("list").delete(action.index!);
  //                       break;
  //                     case "move":
  //                       root.get("list").move(action.index!, action.target!);
  //                       break;
  //                     case "insert":
  //                       root.get("list").insert(action.value!, action.index!);
  //                       break;
  //                   }
  //                 }

  //                 await socketUtils.sendMessagesClient1();

  //                 await wait(500);

  //                 console.log("Temp client 1: ", objectToJson(root1));
  //                 console.log("Temp client 2: ", objectToJson(root2));

  //                 await socketUtils.sendMessagesClient2();

  //                 await wait(500);

  //                 const client1Json = objectToJson(root1);
  //                 const client2Json = objectToJson(root2);

  //                 console.log("Final client 1: ", objectToJson(root1));
  //                 console.log("Final client 2: ", objectToJson(root2));

  //                 expect(isEqual(client1Json, client2Json)).toBeTruthy();
  //               });
  //             },
  //             10000
  //           );
  //         }
  //       }
  //     }
  //   }
  // });
});

<<<<<<< HEAD
describe("LiveList conflicts", () => {
=======
describe.only("LiveList conflicts", () => {
>>>>>>> 6d21445a
  describe("insert conflicts", () => {
    test("remote insert conflicts with another insert", async () => {
      const { root1, root2, assert, assertEach, socketUtils, run } =
        await prepareTest<{
          list: LiveList<string>;
        }>({
          list: new LiveList(),
        });

      await run(async () => {
        await assert({ list: [] });

        socketUtils.pauseAllSockets();

        root1.get("list").push("A");
        root2.get("list").push("B");

        await assertEach({ list: ["A"] }, { list: ["B"] });

        await socketUtils.sendMessagesClient1();

        await assertEach({ list: ["A"] }, { list: ["A", "B"] });

        await socketUtils.sendMessagesClient2();

        await assert({ list: ["A", "B"] });
      });
    });

    test("remote insert conflicts with another insert introduced by undo", async () => {
      const { root1, root2, room2, assert, assertEach, socketUtils, run } =
        await prepareTest<{
          list: LiveList<string>;
        }>({
          list: new LiveList(),
        });

      await run(async () => {
        await assert({ list: [] });

        socketUtils.pauseAllSockets();

        root1.get("list").push("A");

        root2.get("list").push("B");
        root2.get("list").delete(0);
        room2.history.undo();

        await assertEach({ list: ["A"] }, { list: ["B"] });

        await socketUtils.sendMessagesClient1();

        await assertEach({ list: ["A"] }, { list: ["A", "B"] });

        await socketUtils.sendMessagesClient2();

        await assert({ list: ["A", "B"] });
      });
    });

    test("remote insert conflicts with a move", async () => {
      const {
        root1,
        root2,
        assert,
        assertEach,
        assertConsistancy,
        socketUtils,
        run,
      } = await prepareTest<{
        list: LiveList<string>;
      }>({
        list: new LiveList(["A", "B"]),
      });

      await run(async () => {
        await assert({ list: ["A", "B"] });

        socketUtils.pauseAllSockets();

        root1.get("list").push("C");
        root2.get("list").move(0, 1);

        await assertEach({ list: ["A", "B", "C"] }, { list: ["B", "A"] });

        await socketUtils.sendMessagesClient1();

        await socketUtils.sendMessagesClient2();

        await assertConsistancy();
      });
    });

    test("remote insert conflicts with a move via undo", async () => {
      const {
        root1,
        root2,
        room2,
        assert,
        assertEach,
        socketUtils,
        run,
        assertConsistancy,
      } = await prepareTest<{
        list: LiveList<string>;
      }>({
        list: new LiveList(["A", "B"]),
      });

      await run(async () => {
        await assert({ list: ["A", "B"] });

        socketUtils.pauseAllSockets();

        root1.get("list").push("C");
        root2.get("list").move(0, 1);
        root2.get("list").move(1, 0);
        room2.history.undo();

        await assertEach({ list: ["A", "B", "C"] }, { list: ["B", "A"] });

        await socketUtils.sendMessagesClient1();

        await socketUtils.sendMessagesClient2();

        await assertConsistancy();
      });
    });

    test("remote insert conflicts with a set", async () => {
      const {
        root1,
        root2,
        assert,
        assertEach,
        socketUtils,
        run,
        assertConsistancy,
      } = await prepareTest<{
        list: LiveList<string>;
      }>({
        list: new LiveList(),
      });

      await run(async () => {
        await assert({ list: [] });

        socketUtils.pauseAllSockets();

        root1.get("list").push("A");
        root2.get("list").push("B");
        root2.get("list").set(0, "C");

        await assertEach({ list: ["A"] }, { list: ["C"] });

        await socketUtils.sendMessagesClient1();

        await socketUtils.sendMessagesClient2();

        await assertConsistancy();
      });
    });
  });

  describe("set conflicts", () => {
    test("remote set conflicts with a set", async () => {
      const {
        root1,
        root2,
        assert,
        assertEach,
        socketUtils,
        run,
        assertConsistancy,
      } = await prepareTest<{
        list: LiveList<string>;
      }>({
        list: new LiveList(["A"]),
      });

      await run(async () => {
        await assert({ list: ["A"] });

        socketUtils.pauseAllSockets();

        root1.get("list").set(0, "B");
        root2.get("list").set(0, "C");

        await assertEach({ list: ["B"] }, { list: ["C"] });

        await socketUtils.sendMessagesClient1();

        await socketUtils.sendMessagesClient2();

        await assertConsistancy();
      });
    });

    test("remote set conflicts with a set via undo", async () => {
      const {
        root1,
        root2,
        room2,
        assert,
        assertEach,
        socketUtils,
        run,
        assertConsistancy,
      } = await prepareTest<{
        list: LiveList<string>;
      }>({
        list: new LiveList(["A"]),
      });

      await run(async () => {
        await assert({ list: ["A"] });

        socketUtils.pauseAllSockets();

        root1.get("list").set(0, "B");
        root2.get("list").set(0, "C");
        root2.get("list").set(0, "D");
        room2.history.undo();

        await assertEach({ list: ["B"] }, { list: ["C"] });

        await socketUtils.sendMessagesClient1();

        await socketUtils.sendMessagesClient2();

        await assertConsistancy();
      });
    });

    test("remote set conflicts with an insert", async () => {
      const {
        root1,
        root2,
        assert,
        assertEach,
        socketUtils,
        run,
        assertConsistancy,
      } = await prepareTest<{
        list: LiveList<string>;
      }>({
        list: new LiveList(["A"]),
      });

      await run(async () => {
        await assert({ list: ["A"] });

        socketUtils.pauseAllSockets();

        root1.get("list").set(0, "B");
        root2.get("list").delete(0);
        root2.get("list").push("C");

        await assertEach({ list: ["B"] }, { list: ["C"] });

        await socketUtils.sendMessagesClient1();

        await socketUtils.sendMessagesClient2();

        await assertConsistancy();
      });
    });

    test("remote set conflicts with an insert via undo", async () => {
      const {
        root1,
        root2,
        room2,
        assert,
        assertEach,
        socketUtils,
        run,
        assertConsistancy,
      } = await prepareTest<{
        list: LiveList<string>;
      }>({
        list: new LiveList(["A"]),
      });

      await run(async () => {
        await assert({ list: ["A"] });

        socketUtils.pauseAllSockets();

        root1.get("list").set(0, "B");
        root2.get("list").delete(0);
        room2.history.undo();

        await assertEach({ list: ["B"] }, { list: ["A"] });

        await socketUtils.sendMessagesClient1();

        await socketUtils.sendMessagesClient2();

        await assertConsistancy();
      });
    });

    test("remote set conflicts with move", async () => {
      const {
        root1,
        root2,
        assert,
        assertEach,
        socketUtils,
        run,
        assertConsistancy,
      } = await prepareTest<{
        list: LiveList<string>;
      }>({
        list: new LiveList(["A", "B", "C"]),
      });

      await run(async () => {
        await assert({ list: ["A", "B", "C"] });

        socketUtils.pauseAllSockets();

        root1.get("list").set(0, "D");
        root2.get("list").delete(0);
        root2.get("list").move(1, 0);

        await assertEach({ list: ["D", "B", "C"] }, { list: ["C", "B"] });

        await socketUtils.sendMessagesClient1();

        await socketUtils.sendMessagesClient2();

        await assertConsistancy();
      });
    });

    test("remote set conflicts with move via undo", async () => {
      const {
        root1,
        root2,
        room2,
        assert,
        assertEach,
        socketUtils,
        run,
        assertConsistancy,
      } = await prepareTest<{
        list: LiveList<string>;
      }>({
        list: new LiveList(["A", "B", "C"]),
      });

      await run(async () => {
        await assert({ list: ["A", "B", "C"] });

        socketUtils.pauseAllSockets();

        root1.get("list").set(0, "D");
        root2.get("list").delete(0);
        root2.get("list").move(1, 0);
        root2.get("list").move(0, 1);
        room2.history.undo();

        await assertEach({ list: ["D", "B", "C"] }, { list: ["C", "B"] });

        await socketUtils.sendMessagesClient1();

        await socketUtils.sendMessagesClient2();

        await assertConsistancy();
      });
    });
  });

  describe("move conflicts", () => {
    test("remote move conflicts with move", async () => {
      const {
        root1,
        root2,
        assert,
        assertEach,
        socketUtils,
        run,
        assertConsistancy,
      } = await prepareTest<{
        list: LiveList<string>;
      }>({
        list: new LiveList(["A", "B"]),
      });

      await run(async () => {
        await assert({ list: ["A", "B"] });

        socketUtils.pauseAllSockets();

        root1.get("list").move(0, 1);
        root2.get("list").move(0, 1);

        await assertEach({ list: ["B", "A"] }, { list: ["B", "A"] });

        await socketUtils.sendMessagesClient1();

        await socketUtils.sendMessagesClient2();

        await assertConsistancy();
      });
    });

    test("remote move conflicts with move via undo", async () => {
      const {
        root1,
        root2,
        room2,
        assert,
        assertEach,
        socketUtils,
        run,
        assertConsistancy,
      } = await prepareTest<{
        list: LiveList<string>;
      }>({
        list: new LiveList(["A", "B"]),
      });

      await run(async () => {
        await assert({ list: ["A", "B"] });

        socketUtils.pauseAllSockets();

        root1.get("list").move(0, 1);

        root2.get("list").move(0, 1);
        room2.history.undo();
        room2.history.redo();

        await assertEach({ list: ["B", "A"] }, { list: ["B", "A"] });

        await socketUtils.sendMessagesClient1();

        await socketUtils.sendMessagesClient2();

        await assertConsistancy();
      });
    });
  });

  describe("delete conflicts", () => {
    // TODO
  });
});<|MERGE_RESOLUTION|>--- conflicted
+++ resolved
@@ -939,11 +939,7 @@
   // });
 });
 
-<<<<<<< HEAD
 describe("LiveList conflicts", () => {
-=======
-describe.only("LiveList conflicts", () => {
->>>>>>> 6d21445a
   describe("insert conflicts", () => {
     test("remote insert conflicts with another insert", async () => {
       const { root1, root2, assert, assertEach, socketUtils, run } =
