#!/bin/sh

# E2E tests

echo "Upgrade next-sandbox to $1"
cd e2e/next-sandbox
npm install @liveblocks/client@$1 @liveblocks/react@$1 @liveblocks/zustand@$1 @liveblocks/redux@$1

cd -
echo "Upgrade node-sandbox to $1"
cd e2e/node-sandbox
npm install @liveblocks/client@$1

# Examples

cd -
echo "Upgrade express-javascript-live-cursors to $1"
cd examples/express-javascript-live-cursors
npm install @liveblocks/client@$1

cd -
echo "Upgrade javascript-live-cursors to $1"
cd examples/javascript-live-cursors
npm install @liveblocks/client@$1

cd -
echo "Upgrade javascript-todo-list to $1"
cd examples/javascript-todo-list
npm install @liveblocks/client@$1

cd -
echo "Upgrade nextjs-live-avatars to $1"
cd examples/nextjs-live-avatars
npm install @liveblocks/client@$1 @liveblocks/react@$1

cd -
echo "Upgrade nextjs-live-cursors to $1"
cd examples/nextjs-live-cursors
npm install @liveblocks/client@$1 @liveblocks/react@$1

cd -
echo "Upgrade nextjs-logo-builder to $1"
cd examples/nextjs-logo-builder
npm install @liveblocks/client@$1 @liveblocks/react@$1

cd -
echo "Upgrade nextjs-threejs-shoe to $1"
cd examples/nextjs-threejs-shoe
npm install @liveblocks/client@$1 @liveblocks/react@$1

cd -
echo "Upgrade nextjs-whiteboard to $1"
cd examples/nextjs-whiteboard
npm install @liveblocks/client@$1 @liveblocks/react@$1

<<<<<<< HEAD
=======

>>>>>>> 3cc441b9
cd -
echo "Upgrade nuxtjs-live-avatars to $1"
cd examples/nuxtjs-live-avatars
npm install @liveblocks/client@$1

cd -
echo "Upgrade react-dashboard to $1"
cd examples/react-dashboard
npm install @liveblocks/client@$1 @liveblocks/react@$1

cd -
echo "Upgrade react-multiplayer-drawing-app to $1"
cd examples/react-multiplayer-drawing-app
npm install @liveblocks/client@$1 @liveblocks/react@$1

cd -
echo "Upgrade react-todo-list to $1"
cd examples/react-todo-list
npm install @liveblocks/client@$1 @liveblocks/react@$1

cd -
echo "Upgrade react-whiteboard to $1"
cd examples/react-whiteboard
npm install @liveblocks/client@$1 @liveblocks/react@$1

cd -
echo "Upgrade redux-todo-list to $1"
cd examples/redux-todo-list
npm install @liveblocks/client@$1 @liveblocks/redux@$1

cd -
echo "Upgrade redux-whiteboard to $1"
cd examples/redux-whiteboard
npm install @liveblocks/client@$1 @liveblocks/redux@$1

cd -
echo "Upgrade sveltekit-live-avatars to $1"
cd examples/sveltekit-live-avatars
npm install @liveblocks/client@$1

cd -
echo "Upgrade sveltekit-live-cursors to $1"
cd examples/sveltekit-live-cursors
npm install @liveblocks/client@$1

cd -
echo "Upgrade vuejs-live-cursors to $1"
cd examples/vuejs-live-cursors
npm install @liveblocks/client@$1

cd -
echo "Upgrade zustand-todo-list to $1"
cd examples/zustand-todo-list
npm install @liveblocks/client@$1 @liveblocks/zustand@$1

cd -
echo "Upgrade zustand-whiteboard to $1"
cd examples/zustand-whiteboard
npm install @liveblocks/client@$1 @liveblocks/zustand@$1<|MERGE_RESOLUTION|>--- conflicted
+++ resolved
@@ -53,10 +53,6 @@
 cd examples/nextjs-whiteboard
 npm install @liveblocks/client@$1 @liveblocks/react@$1
 
-<<<<<<< HEAD
-=======
-
->>>>>>> 3cc441b9
 cd -
 echo "Upgrade nuxtjs-live-avatars to $1"
 cd examples/nuxtjs-live-avatars
